import React, { useEffect, useState, useMemo } from "react";
import {
  BrowserRouter as Router,
  Routes,
  Route,
  Navigate,
} from "react-router-dom";
import { ToastContainer, toast } from "react-toastify";
import "react-toastify/dist/ReactToastify.css";
import { useAuthStore } from "./store/auth";
import { useGameStore } from "./store/game";
import useTheme from "./hooks/useTheme";
import Game from "./components/Game";
import {
  Phone,
  UserPlus,
  LogIn,
  AlertTriangle,
  Loader,
  Gamepad2,
  Sun,
  Moon,
} from "lucide-react";
import ParticlesBackground from "./components/ParticlesBackground";

interface AuthFormProps {
  isLoading: boolean;
}

function AuthForm({ isLoading }: AuthFormProps) {
  const { signIn, signUp, error } = useAuthStore();
  const [isSignUp, setIsSignUp] = React.useState(false); // Initial mode is Sign In
  const [phone, setPhone] = React.useState("");
  const [name, setName] = React.useState("");
  const [localError, setLocalError] = React.useState<string | null>(null); // Local error for display

  // Effect to sync store error to local error and handle auto-switch *to* Sign Up
  React.useEffect(() => {
    if (error) {
      setLocalError(error);
      // Auto-switch TO Sign Up only if in Sign In mode and error is "Invalid login credentials"
      if (!isSignUp && error === "Invalid login credentials") {
        console.log(
          "AuthForm Effect: Invalid credentials on Sign In, switching to Sign Up."
        );
        toast.error("User not registered. Please create an account.");
        setIsSignUp(true);
      }
    } else {
      // Clear local error if store error is cleared
      setLocalError(null);
    }
<<<<<<< HEAD
  }, [error, isSignUp]);
=======
  }, [error]);
>>>>>>> 55228dbf

  // Clear local error on input change
  const handlePhoneChange = (e: React.ChangeEvent<HTMLInputElement>) => {
    setPhone(e.target.value);
    setLocalError(null);
  };

  const handleNameChange = (e: React.ChangeEvent<HTMLInputElement>) => {
    setName(e.target.value);
    setLocalError(null);
  };

  // Handle form submission
  const handleSubmit = async (e: React.FormEvent) => {
    e.preventDefault();
    // Don't submit if already loading
    if (isLoading) return;
    // Clear previous local error before new submission attempt
    setLocalError(null);
    console.log(
      `AuthForm: Handling submit. Mode: ${isSignUp ? "Sign Up" : "Sign In"}`
    );

    if (isSignUp) {
      // Basic client-side validation for name length
      if (name.trim().length < 3) {
        console.warn("AuthForm: Sign up validation failed - name too short.");
        setLocalError("Name must be at least 3 characters long");
        return; // Stop submission
      }
      console.log("AuthForm: Calling signUp with phone:", phone, "name:", name);
      await signUp({ phone, name });
    } else {
      console.log("AuthForm: Calling signIn with phone:", phone);
      await signIn({ phone });
    }
    console.log("AuthForm: Submit handler finished.");
  };

  const handleToggleMode = () => {
    if (isLoading) return;
    console.log(
      `AuthForm: Toggling form mode to ${!isSignUp ? "Sign Up" : "Sign In"}`
    );
    setIsSignUp(!isSignUp);
    setLocalError(null); // Clear error display on mode switch
    // Clear input fields on mode switch for better UX
    setPhone("");
    setName("");
  };

  return (
    <div className="max-w-md mx-auto p-6 bg-white dark:bg-gray-800 rounded-lg shadow-lg relative text-gray-900 dark:text-white transition-colors duration-200">
      {/* Loading Overlay */}
      {isLoading && (
        <div className="absolute inset-0 bg-gray-200 dark:bg-gray-900 bg-opacity-75 flex justify-center items-center rounded-lg z-10">
          <Loader
            size={32}
            className="animate-spin text-gray-900 dark:text-white"
          />
        </div>
      )}

      <h2 className="text-2xl font-bold mb-4 text-center flex items-center justify-center gap-2">
        {isSignUp ? "Sign Up" : "Sign In"}
      </h2>

      <form onSubmit={handleSubmit} className="space-y-4">
        {/* Phone Input */}
        <div>
          <label className="text-gray-700 dark:text-gray-300 text-sm font-bold mb-2 flex items-center gap-1">
            Phone <Phone size={16} />
          </label>
          <input
            type="tel"
            value={phone}
            onChange={handlePhoneChange}
            placeholder="Example: 050-1234567"
            className={`shadow appearance-none border rounded w-full py-2 px-3 text-gray-900 dark:text-gray-100 bg-white dark:bg-gray-700 border-gray-300 dark:border-gray-600 leading-tight focus:outline-none focus:shadow-outline ${
              isLoading ? "bg-gray-100 dark:bg-gray-600 cursor-not-allowed" : ""
            }`}
            disabled={isLoading}
          />
        </div>

        {/* Name Input (only for Sign Up) */}
        {isSignUp && (
          <div>
            <label className="text-gray-700 dark:text-gray-300 text-sm font-bold mb-2 flex items-center gap-1">
              Name
            </label>
            <input
              type="text"
              value={name}
              onChange={handleNameChange}
              placeholder="Your Name"
              className={`shadow appearance-none border rounded w-full py-2 px-3 text-gray-900 dark:text-gray-100 bg-white dark:bg-gray-700 border-gray-300 dark:border-gray-600 leading-tight focus:outline-none focus:shadow-outline ${
                isLoading
                  ? "bg-gray-100 dark:bg-gray-600 cursor-not-allowed"
                  : ""
              }`}
              disabled={isLoading}
            />
          </div>
        )}

        {/* Submit Button */}
        <button
          type="submit"
          className={`w-full bg-blue-600 hover:bg-blue-700 text-white font-bold py-2 px-4 rounded focus:outline-none focus:shadow-outline flex items-center justify-center gap-2 transition-opacity ${
            isLoading ? "opacity-50 cursor-not-allowed" : ""
          }`}
          disabled={isLoading}
        >
          {/* Show loader when loading, otherwise show text/icon */}
          {isLoading ? (
            <Loader size={20} className="animate-spin" />
          ) : (
            <>
              {isSignUp ? "Sign Up" : "Sign In"}
              {isSignUp ? <UserPlus size={20} /> : <LogIn size={20} />}
            </>
          )}
        </button>
      </form>

      {/* Toggle Mode Button */}
      <button
        onClick={handleToggleMode}
        className={`mt-4 w-full text-center text-blue-500 dark:text-blue-400 hover:text-blue-700 dark:hover:text-blue-300 flex items-center justify-center gap-1 transition-opacity ${
          isLoading ? "opacity-50 cursor-not-allowed" : ""
        }`}
        disabled={isLoading}
      >
        {isSignUp ? "Already have an account?" : "Create an account"}
      </button>

      {/* Error Display Area */}
      {localError && (
        <div className="mt-4 text-red-600 dark:text-red-500 text-center flex items-center justify-center gap-1">
          <AlertTriangle size={16} />
          {localError}
        </div>
      )}
    </div>
  );
}

function App() {
  const { user, loading: authLoading, checkUser } = useAuthStore();
  const { loadSettings, loading: settingsLoading } = useGameStore();
  const [initialized, setInitialized] = useState(false);
  const { theme, setTheme } = useTheme();

  // Determine the effective theme (light/dark) based on the current state ('light', 'dark', or 'system')
  const effectiveTheme = useMemo(() => {
    if (theme === "system") {
      // Check system preference only on client-side
      if (typeof window !== "undefined") {
        return window.matchMedia("(prefers-color-scheme: dark)").matches
          ? "dark"
          : "light";
      }
      return "light"; // Default to light during SSR or if window is undefined
    }
    return theme;
  }, [theme]);

  // Effect for initial application load (check session, load settings)
  useEffect(() => {
    const init = async () => {
      console.log("App Init: Starting...");
      await Promise.all([checkUser(), loadSettings()]);
      setInitialized(true);
      console.log("App Init: Finished.");
    };
    init();
<<<<<<< HEAD
  }, [checkUser, loadSettings]);
=======
  }, []);
>>>>>>> 55228dbf

  // Determine if the app is in the initial loading phase
  const isInitializing = !initialized || settingsLoading;

  // Render initial loading screen if not initialized or settings are loading
  if (isInitializing) {
    return (
      <div className="flex justify-center items-center h-screen">
        <div className="text-xl flex items-center gap-2">
          <Loader size={24} className="animate-spin" />
        </div>
      </div>
    );
  }

  // Once initialized, render the main application structure
  return (
    <Router future={{ v7_relativeSplatPath: true, v7_startTransition: true }}>
      <ParticlesBackground effectiveTheme={effectiveTheme} />
      <div className="min-h-[100dvh] flex flex-col relative z-10">
        <header className="text-center py-4">
          <h1 className="text-3xl font-bold flex items-center justify-center gap-2">
            <Gamepad2 size={30} />
            Clicker Game
            <button
              onClick={() =>
                setTheme(effectiveTheme === "dark" ? "light" : "dark")
              }
              className="p-2 rounded-full bg-gray-200 dark:bg-gray-700 text-gray-900 dark:text-gray-100 hover:bg-gray-300 dark:hover:bg-gray-600 transition-colors"
              aria-label="Toggle theme"
            >
              {effectiveTheme === "dark" ? (
                <Sun size={20} />
              ) : (
                <Moon size={20} />
              )}
            </button>
          </h1>
        </header>

        {/* Main Content Area */}
        <main className="flex-grow flex flex-col justify-center items-center">
          {/* Conditionally render AuthForm or Game based on user state */}
          {!user ? (
            // Render AuthForm container
            <div className="flex justify-center items-center">
              {/* Pass the authLoading state to AuthForm */}
              {/* This ensures AuthForm does not unmount during auth operations */}
              <AuthForm isLoading={authLoading} />
            </div>
          ) : (
            // Render Game routes if user is logged in
            <Routes>
              <Route path="/" element={<Game />} />
              {/* Assume Game handles its own loading states if needed */}
              <Route path="*" element={<Navigate to="/" replace />} />
            </Routes>
          )}
        </main>

        <footer className="text-center text-gray-600 dark:text-gray-400 text-sm py-4">
          Created by Pasha Feldman - Skilled Software Engineer
        </footer>

        {/* Toast notifications container */}
        <ToastContainer
          position="top-right"
          autoClose={3000}
          theme={effectiveTheme}
        />
      </div>
    </Router>
  );
}

export default App;<|MERGE_RESOLUTION|>--- conflicted
+++ resolved
@@ -50,11 +50,7 @@
       // Clear local error if store error is cleared
       setLocalError(null);
     }
-<<<<<<< HEAD
   }, [error, isSignUp]);
-=======
-  }, [error]);
->>>>>>> 55228dbf
 
   // Clear local error on input change
   const handlePhoneChange = (e: React.ChangeEvent<HTMLInputElement>) => {
@@ -232,11 +228,7 @@
       console.log("App Init: Finished.");
     };
     init();
-<<<<<<< HEAD
   }, [checkUser, loadSettings]);
-=======
-  }, []);
->>>>>>> 55228dbf
 
   // Determine if the app is in the initial loading phase
   const isInitializing = !initialized || settingsLoading;
